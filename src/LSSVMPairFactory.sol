// SPDX-License-Identifier: AGPL-3.0
pragma solidity ^0.8.0;

import {Ownable} from "@openzeppelin/contracts/access/Ownable.sol";
import {IERC721} from "@openzeppelin/contracts/token/ERC721/IERC721.sol";
import {ERC165Checker} from "@openzeppelin/contracts/utils/introspection/ERC165Checker.sol";
import {IERC721Enumerable} from "@openzeppelin/contracts/token/ERC721/extensions/IERC721Enumerable.sol";

import {ERC20} from "solmate/tokens/ERC20.sol";
import {SafeTransferLib} from "solmate/utils/SafeTransferLib.sol";

import {LSSVMPair} from "./LSSVMPair.sol";
import {LSSVMRouter} from "./LSSVMRouter.sol";
import {LSSVMPairETH} from "./LSSVMPairETH.sol";
import {ICurve} from "./bonding-curves/ICurve.sol";
import {LSSVMPairERC20} from "./LSSVMPairERC20.sol";
import {LSSVMPairCloner} from "./lib/LSSVMPairCloner.sol";
import {LSSVMPairFactoryLike} from "./LSSVMPairFactoryLike.sol";

contract LSSVMPairFactory is Ownable, LSSVMPairFactoryLike {
    using LSSVMPairCloner for address;
    using SafeTransferLib for address payable;
    using SafeTransferLib for ERC20;

    bytes4 private constant INTERFACE_ID_ERC721_ENUMERABLE =
        type(IERC721Enumerable).interfaceId;

    uint256 internal constant MAX_PROTOCOL_FEE = 1e17; // 10%, must <= 1 - MAX_FEE

    LSSVMPairETH public immutable enumerableETHTemplate;
    LSSVMPairETH public immutable missingEnumerableETHTemplate;
    LSSVMPairERC20 public immutable enumerableERC20Template;
    LSSVMPairERC20 public immutable missingEnumerableERC20Template;
    address payable public override protocolFeeRecipient;
    uint256 public override protocolFeeMultiplier;

    mapping(ICurve => bool) public bondingCurveAllowed;
    mapping(address => bool) public override callAllowed;
    mapping(LSSVMRouter => bool) public override routerAllowed;

    event PairCreated(address poolAddress, address nft);

    constructor(
        LSSVMPairETH _enumerableETHTemplate,
        LSSVMPairETH _missingEnumerableETHTemplate,
        LSSVMPairERC20 _enumerableERC20Template,
        LSSVMPairERC20 _missingEnumerableERC20Template,
        address payable _protocolFeeRecipient,
        uint256 _protocolFeeMultiplier
    ) {
        require(
            address(_enumerableETHTemplate) != address(0),
            "0 template address"
        );
        enumerableETHTemplate = _enumerableETHTemplate;

        require(
            address(_missingEnumerableETHTemplate) != address(0),
            "0 template address"
        );
        missingEnumerableETHTemplate = _missingEnumerableETHTemplate;

        require(
            address(_enumerableERC20Template) != address(0),
            "0 template address"
        );
        enumerableERC20Template = _enumerableERC20Template;

        require(
            address(_missingEnumerableERC20Template) != address(0),
            "0 template address"
        );
        missingEnumerableERC20Template = _missingEnumerableERC20Template;

        require(_protocolFeeRecipient != address(0), "0 recipient address");
        protocolFeeRecipient = _protocolFeeRecipient;

        require(_protocolFeeMultiplier <= MAX_PROTOCOL_FEE, "Fee too large");
        protocolFeeMultiplier = _protocolFeeMultiplier;
    }

    /**
     * External functions
     */

    /**
        @notice Creates a pair contract using EIP-1167.
        @param _nft The NFT contract of the collection the pair trades
        @param _bondingCurve The bonding curve for the pair to price NFTs, must be whitelisted
        @param _assetRecipient The address that will receive the assets traders give during trades.
                              If set to address(0), assets will be sent to the pool address.
                              Not available to TRADE pools. 
        @param _poolType TOKEN, NFT, or TRADE
        @param _delta The delta value used by the bonding curve. The meaning of delta depends
        on the specific curve.
        @param _fee The fee taken by the LP in each trade. Can only be non-zero if _poolType is Trade.
        @param _spotPrice The initial selling spot price, in ETH
        @param _initialNFTIDs The list of IDs of NFTs to transfer from the sender to the pair
        @return pair The new pair
     */
    function createPairETH(
        IERC721 _nft,
        ICurve _bondingCurve,
        address payable _assetRecipient,
        LSSVMPair.PoolType _poolType,
        uint256 _delta,
        uint256 _fee,
        uint256 _spotPrice,
        uint256[] calldata _initialNFTIDs
    ) external payable returns (LSSVMPairETH pair) {
        require(
            bondingCurveAllowed[_bondingCurve],
            "Bonding curve not whitelisted"
        );

        if (
            !ERC165Checker.supportsInterface(
                address(_nft),
                INTERFACE_ID_ERC721_ENUMERABLE
            )
        ) {
            pair = LSSVMPairETH(
                payable(
                    address(missingEnumerableETHTemplate).clone(
                        this,
                        _bondingCurve,
                        _nft,
                        uint8(_poolType)
                    )
                )
            );
        } else {
            pair = LSSVMPairETH(
                payable(
                    address(enumerableETHTemplate).clone(
                        this,
                        _bondingCurve,
                        _nft,
                        uint8(_poolType)
                    )
                )
            );
        }

        _initializePairETH(
            pair,
            _nft,
            _assetRecipient,
            _delta,
            _fee,
            _spotPrice,
            _initialNFTIDs
        );
        emit PairCreated(address(pair), address(_nft));
    }

    /**
<<<<<<< HEAD
        @notice Creates a pair contract using EIP-1167. Uses CREATE2 for deterministic address.
        @param _nft The NFT contract of the collection the pair trades
        @param _bondingCurve The bonding curve for the pair to price NFTs, must be whitelisted
        @param _assetRecipient The address that will receive the assets traders give during trades.
                              If set to address(0), assets will be sent to the pool address.
                              Not available to TRADE pools.
        @param _poolType TOKEN, NFT, or TRADE
        @param _delta The delta value used by the bonding curve. The meaning of delta depends
        on the specific curve.
        @param _fee The fee taken by the LP in each trade. Can only be non-zero if _poolType is Trade.
        @param _spotPrice The initial selling spot price, in ETH
        @param _initialNFTIDs The list of IDs of NFTs to transfer from the sender to the pair
        @param _salt The salt value used by CREATE2
        @return pair The new pair
     */
    function createPairETHDeterministic(
        //Red
        IERC721 _nft,
        ICurve _bondingCurve,
        address payable _assetRecipient,
        LSSVMPair.PoolType _poolType,
        uint256 _delta,
        uint256 _fee,
        uint256 _spotPrice,
        uint256[] calldata _initialNFTIDs,
        bytes32 _salt
    ) external payable returns (LSSVMPairETH pair) {
        require(
            bondingCurveAllowed[_bondingCurve],
            "Bonding curve not whitelisted"
        );
        if (
            !ERC165Checker.supportsInterface(
                address(_nft),
                INTERFACE_ID_ERC721_ENUMERABLE
            )
        ) {
            pair = LSSVMPairETH(
                payable(
                    address(missingEnumerableETHTemplate).cloneDeterministic(
                        this,
                        _bondingCurve,
                        _nft,
                        uint8(_poolType),
                        _salt
                    )
                )
            );
        } else {
            pair = LSSVMPairETH(
                payable(
                    address(enumerableETHTemplate).cloneDeterministic(
                        this,
                        _bondingCurve,
                        _nft,
                        uint8(_poolType),
                        _salt
                    )
                )
            );
        }
        _initializePairETH(
            pair,
            _nft,
            _assetRecipient,
            _delta,
            _fee,
            _spotPrice,
            _initialNFTIDs
        );
        emit PairCreated(address(pair), address(_nft));
    }

    /**
=======
>>>>>>> 5ba59c6b
        @notice Creates a pair contract using EIP-1167.
        @param _nft The NFT contract of the collection the pair trades
        @param _bondingCurve The bonding curve for the pair to price NFTs, must be whitelisted
        @param _assetRecipient The address that will receive the assets traders give during trades.
                                If set to address(0), assets will be sent to the pool address.
                                Not available to TRADE pools.
        @param _poolType TOKEN, NFT, or TRADE
        @param _delta The delta value used by the bonding curve. The meaning of delta depends
        on the specific curve.
        @param _fee The fee taken by the LP in each trade. Can only be non-zero if _poolType is Trade.
        @param _spotPrice The initial selling spot price, in ETH
        @param _initialNFTIDs The list of IDs of NFTs to transfer from the sender to the pair
        @param _initialTokenBalance The initial token balance sent from the sender to the new pair
        @return pair The new pair
     */
    function createPairERC20(
        ERC20 _token,
        IERC721 _nft,
        ICurve _bondingCurve,
        address payable _assetRecipient,
        LSSVMPair.PoolType _poolType,
        uint256 _delta,
        uint256 _fee,
        uint256 _spotPrice,
        uint256[] calldata _initialNFTIDs,
        uint256 _initialTokenBalance
    ) external returns (LSSVMPairERC20 pair) {
        require(
            bondingCurveAllowed[_bondingCurve],
            "Bonding curve not whitelisted"
        );

        if (
            !ERC165Checker.supportsInterface(
                address(_nft),
                INTERFACE_ID_ERC721_ENUMERABLE
            )
        ) {
            pair = LSSVMPairERC20(
                payable(
                    address(missingEnumerableERC20Template).clone(
                        this,
                        _bondingCurve,
                        _nft,
                        uint8(_poolType)
                    )
                )
            );
        } else {
            pair = LSSVMPairERC20(
                payable(
                    address(enumerableERC20Template).clone(
                        this,
                        _bondingCurve,
                        _nft,
                        uint8(_poolType)
                    )
                )
            );
        }

        _initializePairERC20(
            pair,
            _token,
            _nft,
            _assetRecipient,
            _delta,
            _fee,
            _spotPrice,
            _initialNFTIDs,
            _initialTokenBalance
        );
        emit PairCreated(address(pair), address(_nft));
    }

    /**
        @notice Checks if an address is a LSSVMPair. Uses the fact that the pairs are EIP-1167 minimal proxies.
        @param potentialPair The address to check
        @param variant The pair variant (NFT is enumerable or not, pair uses ETH or ERC20)
        @return True if the address is the specified pair variant, false otherwise
     */
    function isPair(address potentialPair, PairVariant variant)
        external
        view
        override
        returns (bool)
    {
        if (variant == PairVariant.ENUMERABLE_ETH) {
            return
                LSSVMPairCloner.isClone(
                    address(enumerableETHTemplate),
                    potentialPair
                );
        } else if (variant == PairVariant.MISSING_ENUMERABLE_ETH) {
            return
                LSSVMPairCloner.isClone(
                    address(missingEnumerableETHTemplate),
                    potentialPair
                );
        } else if (variant == PairVariant.ENUMERABLE_ERC20) {
            return
                LSSVMPairCloner.isClone(
                    address(enumerableERC20Template),
                    potentialPair
                );
        } else if (variant == PairVariant.MISSING_ENUMERABLE_ERC20) {
            return
                LSSVMPairCloner.isClone(
                    address(missingEnumerableERC20Template),
                    potentialPair
                );
        } else {
            // invalid input
            return false;
        }
    }

    /**
        @notice Allows receiving ETH in order to receive protocol fees
     */
    receive() external payable {}

    /**
     * Admin functions
     */

    /**
        @notice Withdraws the ETH balance to the protocol fee recipient.
        Only callable by the owner.
     */
    function withdrawETHProtocolFees() external onlyOwner {
        protocolFeeRecipient.safeTransferETH(address(this).balance);
    }

    /**
        @notice Withdraws ERC20 tokens to the protocol fee recipient. Only callable by the owner.
        @param token The token to transfer
     */
    function withdrawERC20ProtocolFees(ERC20 token) external onlyOwner {
        token.safeTransferFrom(
            address(this),
            protocolFeeRecipient,
            token.balanceOf(address(this))
        );
    }

    /**
        @notice Changes the protocol fee recipient address. Only callable by the owner.
        @param _protocolFeeRecipient The new fee recipient
     */
    function changeProtocolFeeRecipient(address payable _protocolFeeRecipient)
        external
        onlyOwner
    {
        require(_protocolFeeRecipient != address(0), "0 address");
        protocolFeeRecipient = _protocolFeeRecipient;
    }

    /**
        @notice Changes the protocol fee multiplier. Only callable by the owner.
        @param _protocolFeeMultiplier The new fee multiplier, 18 decimals
     */
    function changeProtocolFeeMultiplier(uint256 _protocolFeeMultiplier)
        external
        onlyOwner
    {
        require(_protocolFeeMultiplier <= MAX_PROTOCOL_FEE, "Fee too large");
        protocolFeeMultiplier = _protocolFeeMultiplier;
    }

    /**
        @notice Sets the whitelist status of a bonding curve contract. Only callable by the owner.
        @param bondingCurve The bonding curve contract
        @param isAllowed True to whitelist, false to remove from whitelist
     */
    function setBondingCurveAllowed(ICurve bondingCurve, bool isAllowed)
        external
        onlyOwner
    {
        bondingCurveAllowed[bondingCurve] = isAllowed;
    }

    /**
        @notice Sets the whitelist status of a contract to be called arbitrarily by a pair.
        Only callable by the owner.
        @param target The target contract
        @param isAllowed True to whitelist, false to remove from whitelist
     */
    function setCallAllowed(address payable target, bool isAllowed)
        external
        onlyOwner
    {
        // ensure target is not a router
        if (isAllowed) {
            require(!routerAllowed[LSSVMRouter(target)], "Can't call router");
        }

        callAllowed[target] = isAllowed;
    }

    /**
        @notice Updates the router whitelist. Only callable by the owner.
        @param _router The router
        @param isAllowed True to whitelist, false to remove from whitelist
     */
    function setRouterAllowed(LSSVMRouter _router, bool isAllowed)
        external
        onlyOwner
    {
        require(address(_router) != address(0), "0 router address");
        // ensure target is not arbitrarily callable by pairs
        if (isAllowed) {
            require(!callAllowed[address(_router)], "Can't call router");
        }
        routerAllowed[_router] = isAllowed;
    }

    /**
     * Internal functions
     */

    function _initializePairETH(
        LSSVMPairETH _pair,
        IERC721 _nft,
        address payable _assetRecipient,
        uint256 _delta,
        uint256 _fee,
        uint256 _spotPrice,
        uint256[] calldata _initialNFTIDs
    ) internal {
        // initialize pair
        _pair.initialize(msg.sender, _assetRecipient, _delta, _fee, _spotPrice);

        // transfer initial ETH to pair
        payable(address(_pair)).safeTransferETH(msg.value);

        // transfer initial NFTs from sender to pair
        for (uint256 i = 0; i < _initialNFTIDs.length; i++) {
            _nft.safeTransferFrom(
                msg.sender,
                address(_pair),
                _initialNFTIDs[i]
            );
        }
    }

    function _initializePairERC20(
        LSSVMPairERC20 _pair,
        ERC20 _token,
        IERC721 _nft,
        address payable _assetRecipient,
        uint256 _delta,
        uint256 _fee,
        uint256 _spotPrice,
        uint256[] calldata _initialNFTIDs,
        uint256 _initialTokenBalance
    ) internal {
        // initialize pair
        _pair.initialize(
            msg.sender,
            _token,
            _assetRecipient,
            _delta,
            _fee,
            _spotPrice
        );

        // transfer initial tokens to pair
        _token.safeTransferFrom(
            msg.sender,
            address(_pair),
            _initialTokenBalance
        );

        // transfer initial NFTs from sender to pair
        for (uint256 i = 0; i < _initialNFTIDs.length; i++) {
            _nft.safeTransferFrom(
                msg.sender,
                address(_pair),
                _initialNFTIDs[i]
            );
        }
    }

    /** 
      @dev Used to deposit NFTs into a pair after creation
    */
    function depositNFTs(
        IERC721 _nft,
        uint256[] calldata ids,
        address recipient
    ) external {
        // transfer initial NFTs from caller to recipient
        for (uint256 i = 0; i < ids.length; i++) {
            _nft.safeTransferFrom(msg.sender, recipient, ids[i]);
        }
    }
}<|MERGE_RESOLUTION|>--- conflicted
+++ resolved
@@ -155,83 +155,6 @@
     }
 
     /**
-<<<<<<< HEAD
-        @notice Creates a pair contract using EIP-1167. Uses CREATE2 for deterministic address.
-        @param _nft The NFT contract of the collection the pair trades
-        @param _bondingCurve The bonding curve for the pair to price NFTs, must be whitelisted
-        @param _assetRecipient The address that will receive the assets traders give during trades.
-                              If set to address(0), assets will be sent to the pool address.
-                              Not available to TRADE pools.
-        @param _poolType TOKEN, NFT, or TRADE
-        @param _delta The delta value used by the bonding curve. The meaning of delta depends
-        on the specific curve.
-        @param _fee The fee taken by the LP in each trade. Can only be non-zero if _poolType is Trade.
-        @param _spotPrice The initial selling spot price, in ETH
-        @param _initialNFTIDs The list of IDs of NFTs to transfer from the sender to the pair
-        @param _salt The salt value used by CREATE2
-        @return pair The new pair
-     */
-    function createPairETHDeterministic(
-        //Red
-        IERC721 _nft,
-        ICurve _bondingCurve,
-        address payable _assetRecipient,
-        LSSVMPair.PoolType _poolType,
-        uint256 _delta,
-        uint256 _fee,
-        uint256 _spotPrice,
-        uint256[] calldata _initialNFTIDs,
-        bytes32 _salt
-    ) external payable returns (LSSVMPairETH pair) {
-        require(
-            bondingCurveAllowed[_bondingCurve],
-            "Bonding curve not whitelisted"
-        );
-        if (
-            !ERC165Checker.supportsInterface(
-                address(_nft),
-                INTERFACE_ID_ERC721_ENUMERABLE
-            )
-        ) {
-            pair = LSSVMPairETH(
-                payable(
-                    address(missingEnumerableETHTemplate).cloneDeterministic(
-                        this,
-                        _bondingCurve,
-                        _nft,
-                        uint8(_poolType),
-                        _salt
-                    )
-                )
-            );
-        } else {
-            pair = LSSVMPairETH(
-                payable(
-                    address(enumerableETHTemplate).cloneDeterministic(
-                        this,
-                        _bondingCurve,
-                        _nft,
-                        uint8(_poolType),
-                        _salt
-                    )
-                )
-            );
-        }
-        _initializePairETH(
-            pair,
-            _nft,
-            _assetRecipient,
-            _delta,
-            _fee,
-            _spotPrice,
-            _initialNFTIDs
-        );
-        emit PairCreated(address(pair), address(_nft));
-    }
-
-    /**
-=======
->>>>>>> 5ba59c6b
         @notice Creates a pair contract using EIP-1167.
         @param _nft The NFT contract of the collection the pair trades
         @param _bondingCurve The bonding curve for the pair to price NFTs, must be whitelisted
