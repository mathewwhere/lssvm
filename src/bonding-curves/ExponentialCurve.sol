// SPDX-License-Identifier: AGPL-3.0
pragma solidity ^0.8.0;

import {ICurve} from "./ICurve.sol";
import {CurveErrorCodes} from "./CurveErrorCodes.sol";
import {FixedPointMathLib} from "solmate/utils/FixedPointMathLib.sol";

/*
    @author 0xmons and boredGenius
    @notice Bonding curve logic for an exponential curve, where each buy/sell changes spot price by multiplying/dividing delta
*/
contract ExponentialCurve is ICurve, CurveErrorCodes {
    using FixedPointMathLib for uint256;

    // minimum price to prevent numerical issues
    uint256 public constant MIN_PRICE = 1 gwei;

    /**
        @dev See {ICurve-validateDelta}
     */
    function validateDelta(uint128 delta)
        external
        pure
        override
        returns (bool)
    {
        return delta > FixedPointMathLib.WAD;
    }

    /**
        @dev See {ICurve-validateSpotPrice}
     */
    function validateSpotPrice(uint128 newSpotPrice)
        external
        pure
        override
        returns (bool)
    {
        return newSpotPrice >= MIN_PRICE;
    }

    /**
        @dev See {ICurve-getBuyInfo}
     */
    function getBuyInfo(
        uint128 spotPrice,
        uint128 delta,
        uint256 numItems,
        uint256 feeMultiplier,
        uint256 protocolFeeMultiplier
    )
        external
        pure
        override
        returns (
            Error error,
            uint128 newSpotPrice,
            uint256 inputValue,
            uint256 protocolFee
        )
    {
<<<<<<< HEAD
=======
        // NOTE: we assume delta is > 1, as checked by validateDelta()

>>>>>>> 7c324d35
        // We only calculate changes for buying 1 or more NFTs
        if (numItems == 0) {
            return (Error.INVALID_NUMITEMS, 0, 0, 0);
        }

        uint256 deltaPowN = uint256(delta).fpow(
            numItems,
            FixedPointMathLib.WAD
        );

        // For an exponential curve, the spot price is multiplied by delta for each item bought
        uint256 newSpotPrice_ = uint256(spotPrice).fmul(
            deltaPowN,
            FixedPointMathLib.WAD
        );
        if (newSpotPrice_ > type(uint128).max) {
            return (Error.SPOT_PRICE_OVERFLOW, 0, 0, 0);
        }
        newSpotPrice = uint128(newSpotPrice_);

        // Spot price is assumed to be the instant sell price. To avoid arbitraging LPs, we adjust the buy price upwards.
        // If spot price for buy and sell were the same, then someone could buy 1 NFT and then sell for immediate profit.
        // EX: Let S be spot price. Then buying 1 NFT costs S ETH, now new spot price is (S * delta).
        // The same person could then sell for (S * delta) ETH, netting them delta ETH profit.
        // If spot price for buy and sell differ by delta, then buying costs (S * delta) ETH.
        // The new spot price would become (S * delta), so selling would also yield (S * delta) ETH.
        uint256 buySpotPrice = uint256(spotPrice).fmul(
            delta,
            FixedPointMathLib.WAD
        );

        // If the user buys n items, then the total cost is equal to:
        // buySpotPrice + (delta * buySpotPrice) + (delta^2 * buySpotPrice) + ... (delta^(numItems - 1) * buySpotPrice)
        // This is equal to buySpotPrice * (delta^n - 1) / (delta - 1)
        inputValue = buySpotPrice.fmul(
            (deltaPowN - FixedPointMathLib.WAD).fdiv(
                delta - FixedPointMathLib.WAD,
                FixedPointMathLib.WAD
            ),
            FixedPointMathLib.WAD
        );

        // Account for the protocol fee, a flat percentage of the buy amount
        protocolFee = inputValue.fmul(
            protocolFeeMultiplier,
            FixedPointMathLib.WAD
        );

        // Account for the trade fee, only for Trade pools
        inputValue += inputValue.fmul(feeMultiplier, FixedPointMathLib.WAD);

        // Add the protocol fee to the required input amount
        inputValue += protocolFee;

        // If we got all the way here, no math error happened
        error = Error.OK;
    }

    /**
        @dev See {ICurve-getSellInfo}
        If newSpotPrice is less than MIN_PRICE, newSpotPrice is set to MIN_PRICE instead.
        This is to prevent the spot price from ever becoming 0, which would decouple the price
        from the bonding curve (since 0 * delta is still 0)
     */
    function getSellInfo(
        uint128 spotPrice,
        uint128 delta,
        uint256 numItems,
        uint256 feeMultiplier,
        uint256 protocolFeeMultiplier
    )
        external
        pure
        override
        returns (
            Error error,
            uint128 newSpotPrice,
            uint256 outputValue,
            uint256 protocolFee
        )
    {
        // NOTE: we assume delta is > 1, as checked by validateDelta()
        
        // We only calculate changes for buying 1 or more NFTs
        if (numItems == 0) {
            return (Error.INVALID_NUMITEMS, 0, 0, 0);
        }

        uint256 invDelta = FixedPointMathLib.WAD.fdiv(
            delta,
            FixedPointMathLib.WAD
        );
        uint256 invDeltaPowN = invDelta.fpow(numItems, FixedPointMathLib.WAD);

        // For an exponential curve, the spot price is divided by delta for each item sold
        // safe to convert newSpotPrice directly into uint128 since we know newSpotPrice <= spotPrice
        // and spotPrice <= type(uint128).max
        newSpotPrice = uint128(
            uint256(spotPrice).fmul(invDeltaPowN, FixedPointMathLib.WAD)
        );
        if (newSpotPrice < MIN_PRICE) {
            newSpotPrice = uint128(MIN_PRICE);
        }

        // If the user sells n items, then the total revenue is equal to:
        // spotPrice + ((1 / delta) * spotPrice) + ((1 / delta)^2 * spotPrice) + ... ((1 / delta)^(numItems - 1) * spotPrice)
        // This is equal to spotPrice * (1 - (1 / delta^n)) / (1 - (1 / delta))
        outputValue = uint256(spotPrice).fmul(
            (FixedPointMathLib.WAD - invDeltaPowN).fdiv(
                FixedPointMathLib.WAD - invDelta,
                FixedPointMathLib.WAD
            ),
            FixedPointMathLib.WAD
        );

        // Account for the protocol fee, a flat percentage of the sell amount
        protocolFee = outputValue.fmul(
            protocolFeeMultiplier,
            FixedPointMathLib.WAD
        );

        // Account for the trade fee, only for Trade pools
        outputValue -= outputValue.fmul(feeMultiplier, FixedPointMathLib.WAD);

        // Remove the protocol fee from the output amount
        outputValue -= protocolFee;

        // If we got all the way here, no math error happened
        error = Error.OK;
    }
}<|MERGE_RESOLUTION|>--- conflicted
+++ resolved
@@ -59,11 +59,7 @@
             uint256 protocolFee
         )
     {
-<<<<<<< HEAD
-=======
         // NOTE: we assume delta is > 1, as checked by validateDelta()
-
->>>>>>> 7c324d35
         // We only calculate changes for buying 1 or more NFTs
         if (numItems == 0) {
             return (Error.INVALID_NUMITEMS, 0, 0, 0);
