// SPDX-License-Identifier: AGPL-3.0
pragma solidity ^0.8.0;

import {IERC721} from "@openzeppelin/contracts/token/ERC721/IERC721.sol";
import {Ownable} from "./lib/Ownable.sol";
import {ReentrancyGuard} from "./lib/ReentrancyGuard.sol";
import {ICurve} from "./bonding-curves/ICurve.sol";
import {LSSVMRouter} from "./LSSVMRouter.sol";
import {LSSVMPairFactoryLike} from "./LSSVMPairFactoryLike.sol";
import {CurveErrorCodes} from "./bonding-curves/CurveErrorCodes.sol";

/// @title The base contract for an NFT/TOKEN AMM pair
/// @author boredGenius and 0xmons
/// @notice This implements the core swap logic from NFT to TOKEN
abstract contract LSSVMPair is Ownable, ReentrancyGuard {
    enum PoolType {
        TOKEN,
        NFT,
        TRADE
    }

    // 90%, must <= 1 - MAX_PROTOCOL_FEE (set in LSSVMPairFactory)
    uint256 internal constant MAX_FEE = 0.90e18;

    // NOTE: We use uint128 here to pack spot price and delta into one storage slot, but
    // treat them as uint256 during math calculations. LPs should be aware of potential
    // overflow when setting very large spot price and/or delta.

    // The current price of the NFT
    uint128 public spotPrice;

    // The parameter for the pair's bonding curve
    uint128 public delta;

    // The spread between buy and sell prices. Fee is only relevant for TRADE pools
    uint96 public fee;

    // If set to 0, NFTs/tokens sent by traders during trades will be sent to the pair.
    // Otherwise, assets will be sent to the set address. Not available for TRADE pools.
    address payable public assetRecipient;

    // Events
    event SwapWithAnyNFTs(
        uint256 tokenAmount,
        uint256 numNFTs,
        bool nftsIntoPool
    );
    event SwapWithSpecificNFTs(
        uint256 tokenAmount,
        uint256[] nftIds,
        bool nftsIntoPool
    );
    event SpotPriceUpdated(uint128 newSpotPrice);
    event TokenDeposited(uint256 amount);
    event TokenWithdrawn(uint256 amount);
    event DeltaUpdated(uint128 newDelta);
    event FeeUpdated(uint96 newFee);

    // Parameterized Errors
    error BondingCurveError(CurveErrorCodes.Error error);

    /**
      @notice Called during pair creation to set initial parameters
      @dev Only called once by factory to initialize.
      We verify this by making sure that the current owner is address(0). 
      The Ownable library we use disallows setting the owner to be address(0), so this condition
      should only be valid before the first initialize call. 
      @param _owner The owner of the pair
      @param _assetRecipient The address that will receive the TOKEN or NFT sent to this pair during swaps. NOTE: If set to address(0), they will go to the pair itself.
      @param _delta The initial delta of the bonding curve
      @param _fee The initial % fee taken, if this is a trade pair 
      @param _spotPrice The initial price to sell an asset into the pair
     */
    function initialize(
        address _owner,
        address payable _assetRecipient,
        uint128 _delta,
        uint256 _fee,
        uint128 _spotPrice
    ) external payable {
        require(owner() == address(0), "Initialized");
        __Ownable_init(_owner);
        __ReentrancyGuard_init();

        ICurve _bondingCurve = bondingCurve();
        PoolType _poolType = poolType();

        if ((_poolType == PoolType.TOKEN) || (_poolType == PoolType.NFT)) {
            require(_fee == 0, "Only Trade Pools can have nonzero fee");

            assetRecipient = _assetRecipient;
        } else if (_poolType == PoolType.TRADE) {
            require(_fee < MAX_FEE, "Trade fee must be less than 90%");
            require(
                _assetRecipient == address(0),
                "Trade pools can't set asset recipient"
            );

            fee = uint96(_fee);
        }
        require(_bondingCurve.validateDelta(_delta), "Invalid delta for curve");
        require(
            _bondingCurve.validateSpotPrice(_spotPrice),
            "Invalid new spot price for curve"
        );

        delta = _delta;
        spotPrice = _spotPrice;
    }

    /**
     * External state-changing functions
     */

    /**
        @notice Sends token to the pair in exchange for any `numNFTs` NFTs
        @dev To compute the amount of token to send, call bondingCurve.getBuyInfo.
        This swap function is meant for users who are ID agnostic
        @param numNFTs The number of NFTs to purchase
        @param nftRecipient The recipient of the NFTs
        @param isRouter True if calling from LSSVMRouter, false otherwise. Not used for
        ETH pairs.
        @param routerCaller If isRouter is true, ERC20 tokens will be transferred from this address. Not used for
        ETH pairs.
        @return inputAmount The amount of token used for purchase
     */
    function swapTokenForAnyNFTs(
        uint256 numNFTs,
        address nftRecipient,
        bool isRouter,
        address routerCaller
    ) external payable virtual nonReentrant returns (uint256 inputAmount) {
        LSSVMPairFactoryLike _factory = factory();
        ICurve _bondingCurve = bondingCurve();
        IERC721 _nft = nft();

        // Input validation
        {
            PoolType _poolType = poolType();
            require(
                _poolType == PoolType.NFT || _poolType == PoolType.TRADE,
                "Wrong Pool type"
            );
            require(
                (numNFTs > 0) && (numNFTs <= _nft.balanceOf(address(this))),
                "Ask for > 0 and <= balanceOf NFTs"
            );
        }

        // Call bonding curve for pricing information
        uint256 protocolFee;
        {
            CurveErrorCodes.Error error;
            uint128 newSpotPrice;
            (error, newSpotPrice, inputAmount, protocolFee) = _bondingCurve
                .getBuyInfo(
                    spotPrice,
                    delta,
                    numNFTs,
                    fee,
                    _factory.protocolFeeMultiplier()
                );
            if (error != CurveErrorCodes.Error.OK) {
                revert BondingCurveError(error);
            }

            // Update spot price
<<<<<<< HEAD
            if (spotPrice != newSpotPrice) {
                spotPrice = uint128(newSpotPrice);
                emit SpotPriceUpdated(uint128(newSpotPrice));
            }
=======
            spotPrice = newSpotPrice;
            emit SpotPriceUpdated(newSpotPrice);
>>>>>>> ba6a8d4e
        }

        _pullTokenInputAndPayProtocolFee(
            inputAmount,
            isRouter,
            routerCaller,
            _factory,
            protocolFee
        );

        _sendAnyNFTsToRecipient(_nft, nftRecipient, numNFTs);

        _refundTokenToSender(inputAmount);

        emit SwapWithAnyNFTs(inputAmount, numNFTs, false);
    }

    /**
        @notice Sends token to the pair in exchange for a specific set of NFTs
        @dev To compute the amount of token to send, call bondingCurve.getBuyInfo
        This swap is meant for users who want specific IDs. Also higher chance of
        reverting if some of the specified IDs leave the pool before the swap goes through.
        @param nftIds The list of IDs of the NFTs to purchase
        @param nftRecipient The recipient of the NFTs
        @param isRouter True if calling from LSSVMRouter, false otherwise. Not used for
        ETH pairs.
        @param routerCaller If isRouter is true, ERC20 tokens will be transferred from this address. Not used for
        ETH pairs.
        @return inputAmount The amount of token used for purchase
     */
    function swapTokenForSpecificNFTs(
        uint256[] calldata nftIds,
        address nftRecipient,
        bool isRouter,
        address routerCaller
    ) external payable virtual nonReentrant returns (uint256 inputAmount) {
        LSSVMPairFactoryLike _factory = factory();
        ICurve _bondingCurve = bondingCurve();
        IERC721 _nft = nft();

        // Input validation
        {
            PoolType _poolType = poolType();
            require(
                _poolType == PoolType.NFT || _poolType == PoolType.TRADE,
                "Wrong Pool type"
            );
            require((nftIds.length > 0), "Must ask for > 0 NFTs");
        }

        // Call bonding curve for pricing information
        uint256 protocolFee;
        {
            CurveErrorCodes.Error error;
            uint128 newSpotPrice;
            (error, newSpotPrice, inputAmount, protocolFee) = _bondingCurve
                .getBuyInfo(
                    spotPrice,
                    delta,
                    nftIds.length,
                    fee,
                    _factory.protocolFeeMultiplier()
                );
            if (error != CurveErrorCodes.Error.OK) {
                revert BondingCurveError(error);
            }

            // Update spot price
<<<<<<< HEAD
            if (spotPrice != newSpotPrice) {
                spotPrice = uint128(newSpotPrice);
                emit SpotPriceUpdated(uint128(newSpotPrice));
            }
=======
            spotPrice = newSpotPrice;
            emit SpotPriceUpdated(newSpotPrice);
>>>>>>> ba6a8d4e
        }

        _pullTokenInputAndPayProtocolFee(
            inputAmount,
            isRouter,
            routerCaller,
            _factory,
            protocolFee
        );

        _sendSpecificNFTsToRecipient(_nft, nftRecipient, nftIds);

        _refundTokenToSender(inputAmount);

        emit SwapWithSpecificNFTs(inputAmount, nftIds, false);
    }

    /**
        @notice Sends a set of NFTs to the pair in exchange for token
        @dev To compute the amount of token to that will be received, call bondingCurve.getSellInfo.
        @param nftIds The list of IDs of the NFTs to sell to the pair
        @param minExpectedTokenOutput The minimum acceptable token received by the sender. If the actual
        amount is less than this value, the transaction will be reverted.
        @param tokenRecipient The recipient of the token output
        @param isRouter True if calling from LSSVMRouter, false otherwise. Not used for
        ETH pairs.
        @param routerCaller If isRouter is true, ERC20 tokens will be transferred from this address. Not used for
        ETH pairs.
        @return outputAmount The amount of token received
     */
    function swapNFTsForToken(
        uint256[] calldata nftIds,
        uint256 minExpectedTokenOutput,
        address payable tokenRecipient,
        bool isRouter,
        address routerCaller
    ) external virtual nonReentrant returns (uint256 outputAmount) {
        // Input validation
        {
            PoolType _poolType = poolType();
            require(
                _poolType == PoolType.TOKEN || _poolType == PoolType.TRADE,
                "Wrong Pool type"
            );
            require(nftIds.length > 0, "Must ask for > 0 NFTs");
        }

        // Call bonding curve for pricing information
        uint256 protocolFee;
        {
            uint128 newSpotPrice;
            CurveErrorCodes.Error error;
            (error, newSpotPrice, outputAmount, protocolFee) = bondingCurve()
                .getSellInfo(
                    spotPrice,
                    delta,
                    nftIds.length,
                    fee,
                    factory().protocolFeeMultiplier()
                );
            if (error != CurveErrorCodes.Error.OK) {
                revert BondingCurveError(error);
            }

            // Update spot price
<<<<<<< HEAD
            if (spotPrice != newSpotPrice) {
                spotPrice = uint128(newSpotPrice);
                emit SpotPriceUpdated(uint128(newSpotPrice));
            }
=======
            spotPrice = newSpotPrice;
            emit SpotPriceUpdated(newSpotPrice);
>>>>>>> ba6a8d4e
        }

        // Pricing-dependent validation
        require(
            outputAmount >= minExpectedTokenOutput,
            "Out too little tokens"
        );

        _sendTokenOutput(tokenRecipient, outputAmount);

        _payProtocolFeeFromPair(factory(), protocolFee);

        _takeNFTsFromSender(nft(), nftIds, isRouter, routerCaller);

        emit SwapWithSpecificNFTs(outputAmount, nftIds, true);
    }

    /**
     * View functions
     */

    /**
        @dev Used as read function to query the bonding curve for buy pricing info
        @param numNFTs The number of NFTs to buy from the pair
     */
    function getBuyNFTQuote(uint256 numNFTs)
        external
        view
        returns (
            CurveErrorCodes.Error error,
            uint256 newSpotPrice,
            uint256 inputAmount,
            uint256 protocolFee
        )
    {
        (error, newSpotPrice, inputAmount, protocolFee) = bondingCurve()
            .getBuyInfo(
                spotPrice,
                delta,
                numNFTs,
                fee,
                factory().protocolFeeMultiplier()
            );
    }

    /**
        @dev Used as read function to query the bonding curve for sell pricing info
        @param numNFTs The number of NFTs to sell to the pair
     */
    function getSellNFTQuote(uint256 numNFTs)
        external
        view
        returns (
            CurveErrorCodes.Error error,
            uint256 newSpotPrice,
            uint256 outputAmount,
            uint256 protocolFee
        )
    {
        (error, newSpotPrice, outputAmount, protocolFee) = bondingCurve()
            .getSellInfo(
                spotPrice,
                delta,
                numNFTs,
                fee,
                factory().protocolFeeMultiplier()
            );
    }

    /**
        @notice Returns all NFT IDs held by the pool
     */
    function getAllHeldIds() external view virtual returns (uint256[] memory);

    /**
        @notice Returns the pair's variant (NFT is enumerable or not, pair uses ETH or ERC20)
     */
    function pairVariant()
        public
        pure
        virtual
        returns (LSSVMPairFactoryLike.PairVariant);

    function factory() public pure returns (LSSVMPairFactoryLike _factory) {
        uint256 paramsLength = _immutableParamsLength();
        assembly {
            _factory := shr(
                0x60,
                calldataload(sub(calldatasize(), paramsLength))
            )
        }
    }

    /**
        @notice Returns the type of bonding curve that parameterizes the pair
     */
    function bondingCurve() public pure returns (ICurve _bondingCurve) {
        uint256 paramsLength = _immutableParamsLength();
        assembly {
            _bondingCurve := shr(
                0x60,
                calldataload(add(sub(calldatasize(), paramsLength), 20))
            )
        }
    }

    /**
        @notice Returns the NFT collection that parameterizes the pair
     */
    function nft() public pure returns (IERC721 _nft) {
        uint256 paramsLength = _immutableParamsLength();
        assembly {
            _nft := shr(
                0x60,
                calldataload(add(sub(calldatasize(), paramsLength), 40))
            )
        }
    }

    /**
        @notice Returns the pair's type (TOKEN/NFT/TRADE)
     */
    function poolType() public pure returns (PoolType _poolType) {
        uint256 paramsLength = _immutableParamsLength();
        assembly {
            _poolType := shr(
                0xf8,
                calldataload(add(sub(calldatasize(), paramsLength), 60))
            )
        }
    }

    /**
        @notice Returns the address that assets that receives assets when a swap is done with this pair
        Can be set to another address by the owner, if set to address(0), defaults to the pair's own address
     */
    function getAssetRecipient()
        public
        view
        returns (address payable _assetRecipient)
    {
        // If it's a TRADE pool, we know the recipient is 0 (TRADE pools can't set asset recipients)
        // so just return address(this)
        if (poolType() == PoolType.TRADE) {
            return payable(address(this));
        }

        // Otherwise, we return the recipient if it's been set
        // or replace it with address(this) if it's 0
        _assetRecipient = assetRecipient;
        if (_assetRecipient == address(0)) {
            // Tokens will be transferred to address(this)
            _assetRecipient = payable(address(this));
        }
    }

    /**
     * Internal functions
     */

    /**
        @notice Pulls the token input of a trade from the trader and pays the protocol fee.
        @param inputAmount The amount of tokens to be sent
        @param isRouter Whether or not the caller is LSSVMRouter
        @param routerCaller If called from LSSVMRouter, store the original caller
        @param _factory The LSSVMPairFactory which stores LSSVMRouter allowlist info
        @param protocolFee The protocol fee to be paid
     */
    function _pullTokenInputAndPayProtocolFee(
        uint256 inputAmount,
        bool isRouter,
        address routerCaller,
        LSSVMPairFactoryLike _factory,
        uint256 protocolFee
    ) internal virtual;

    /**
        @notice Sends excess tokens back to the caller
        @dev We send ETH back to the caller even when called from LSSVMRouter because we do an aggregate slippage check for certain bulk swaps. (Instead of sending directly back to the router caller) 
        Excess ETH sent for one swap can then be used to help pay for the next swap.
     */
    function _refundTokenToSender(uint256 inputAmount) internal virtual;

    /**
        @notice Sends protocol fee (if it exists) back to the LSSVMPairFactory from the pair
     */
    function _payProtocolFeeFromPair(
        LSSVMPairFactoryLike _factory,
        uint256 protocolFee
    ) internal virtual;

    /**
        @notice Sends tokens to a recipient
        @param tokenRecipient The address receiving the tokens
        @param outputAmount The amount of tokens to send
     */
    function _sendTokenOutput(
        address payable tokenRecipient,
        uint256 outputAmount
    ) internal virtual;

    /**
        @notice Sends some number of NFTs to a recipient address, ID agnostic
        @dev Even though we specify the NFT address here, this internal function is only 
        used to send NFTs associated with this specific pool.
        @param _nft The address of the NFT to send
        @param nftRecipient The receiving address for the NFTs
        @param numNFTs The number of NFTs to send  
     */
    function _sendAnyNFTsToRecipient(
        IERC721 _nft,
        address nftRecipient,
        uint256 numNFTs
    ) internal virtual;

    /**
        @notice Sends specific NFTs to a recipient address
        @dev Even though we specify the NFT address here, this internal function is only 
        used to send NFTs associated with this specific pool.
        @param _nft The address of the NFT to send
        @param nftRecipient The receiving address for the NFTs
        @param nftIds The specific IDs of NFTs to send  
     */
    function _sendSpecificNFTsToRecipient(
        IERC721 _nft,
        address nftRecipient,
        uint256[] calldata nftIds
    ) internal virtual;

    /**
        @notice Takes NFTs from the caller and sends them into the pair's asset recipient
        @dev This is used by the LSSVMPair's swapNFTForToken function. 
        @param _nft The NFT collection to take from
        @param nftIds The specific NFT IDs to take
        @param isRouter True if calling from LSSVMRouter, false otherwise. Not used for
        ETH pairs.
        @param routerCaller If isRouter is true, ERC20 tokens will be transferred from this address. Not used for
        ETH pairs.
     */
    function _takeNFTsFromSender(
        IERC721 _nft,
        uint256[] calldata nftIds,
        bool isRouter,
        address routerCaller
    ) internal virtual {
        {
            address _assetRecipient = getAssetRecipient();
            uint256 numNFTs = nftIds.length;

            if (isRouter) {
                // Verify if router is allowed
                LSSVMRouter router = LSSVMRouter(payable(msg.sender));
                (bool routerAllowed, ) = factory().routerStatus(router);
                require(routerAllowed, "Not router");

                // Call router to pull NFTs
                uint256 tokenId;
                unchecked {
                    for (uint256 i = 0; i < numNFTs; i++) {
                        tokenId = nftIds[i];
                        router.pairTransferNFTFrom(
                            _nft,
                            routerCaller,
                            _assetRecipient,
                            tokenId,
                            pairVariant()
                        );
                        require(
                            _nft.ownerOf(tokenId) == _assetRecipient,
                            "NFT not transferred"
                        );
                    }
                }
            } else {
                // Pull NFTs directly from sender
                unchecked {
                    for (uint256 i = 0; i < numNFTs; i++) {
                        _nft.safeTransferFrom(
                            msg.sender,
                            _assetRecipient,
                            nftIds[i]
                        );
                    }
                }
            }
        }
    }

    /**
        @dev Used internally to grab pair parameters from calldata, see LSSVMPairCloner for technical details
     */
    function _immutableParamsLength() internal pure virtual returns (uint256);

    /**
     * Owner functions
     */

    /**
        @notice Rescues a specified set of NFTs owned by the pair to the owner address.
        @dev If the NFT is the pair's collection, we also remove it from the id tracking.
        @param a The address of the NFT to transfer
        @param nftIds The list of IDs of the NFTs to send to the owner
     */
    function withdrawERC721(address a, uint256[] calldata nftIds)
        external
        virtual;

    /**
        @notice Rescues ERC20 tokens from the pair to the owner. Only callable by the owner.
        @param a The address of the token to transfer
        @param amount The amount of tokens to send to the owner
     */
    function withdrawERC20(address a, uint256 amount) external virtual;

    /**
        @notice Updates the selling spot price. Only callable by the owner.
        @param newSpotPrice The new selling spot price value, in Token
     */
    function changeSpotPrice(uint128 newSpotPrice) external onlyOwner {
        ICurve _bondingCurve = bondingCurve();
        require(
            _bondingCurve.validateSpotPrice(newSpotPrice),
            "Invalid new spot price for curve"
        );
        if (spotPrice != newSpotPrice) {
            spotPrice = newSpotPrice;
            emit SpotPriceUpdated(newSpotPrice);
        }
    }

    /**
        @notice Updates the delta parameter. Only callable by the owner.
        @param newDelta The new delta parameter
     */
    function changeDelta(uint128 newDelta) external onlyOwner {
        ICurve _bondingCurve = bondingCurve();
        require(
            _bondingCurve.validateDelta(newDelta),
            "Invalid delta for curve"
        );
        if (delta != newDelta) {
            delta = newDelta;
            emit DeltaUpdated(newDelta);
        }
    }

    /**
        @notice Updates the fee taken by the LP. Only callable by the owner.
        Only callable if the pool is a Trade pool. Reverts if the fee is >=
        MAX_FEE.
        @param newFee The new LP fee percentage, 18 decimals
     */
    function changeFee(uint96 newFee) external onlyOwner {
        PoolType _poolType = poolType();
        require(_poolType == PoolType.TRADE, "Only for Trade pools");
        require(newFee < MAX_FEE, "Trade fee must be less than 90%");
        if (fee != newFee) {
            fee = newFee;
            emit FeeUpdated(newFee);
        }
    }

    /**
        @notice Changes the address that will receive assets received from
        trades. Only callable by the owner.
        @param newRecipient The new asset recipient
     */
    function changeAssetRecipient(
        address payable newRecipient
    ) external onlyOwner {
        PoolType _poolType = poolType();
        require(_poolType != PoolType.TRADE, "Not for Trade pools");
        assetRecipient = newRecipient;
    }

    /**
        @notice Allows the pair to make arbitrary external calls to contracts
        whitelisted by the protocol. Only callable by the owner.
        @param target The contract to call
        @param data The calldata to pass to the contract
     */
    function call(address payable target, bytes calldata data)
        external
        onlyOwner
    {
        LSSVMPairFactoryLike _factory = factory();
        require(_factory.callAllowed(target), "Target must be whitelisted");
        (bool result, ) = target.call{value: 0}(data);
        require(result, "Call failed");
    }
}<|MERGE_RESOLUTION|>--- conflicted
+++ resolved
@@ -165,15 +165,10 @@
             }
 
             // Update spot price
-<<<<<<< HEAD
             if (spotPrice != newSpotPrice) {
-                spotPrice = uint128(newSpotPrice);
-                emit SpotPriceUpdated(uint128(newSpotPrice));
+                spotPrice = newSpotPrice;
+                emit SpotPriceUpdated(newSpotPrice);
             }
-=======
-            spotPrice = newSpotPrice;
-            emit SpotPriceUpdated(newSpotPrice);
->>>>>>> ba6a8d4e
         }
 
         _pullTokenInputAndPayProtocolFee(
@@ -242,15 +237,10 @@
             }
 
             // Update spot price
-<<<<<<< HEAD
             if (spotPrice != newSpotPrice) {
-                spotPrice = uint128(newSpotPrice);
-                emit SpotPriceUpdated(uint128(newSpotPrice));
+                spotPrice = newSpotPrice;
+                emit SpotPriceUpdated(newSpotPrice);
             }
-=======
-            spotPrice = newSpotPrice;
-            emit SpotPriceUpdated(newSpotPrice);
->>>>>>> ba6a8d4e
         }
 
         _pullTokenInputAndPayProtocolFee(
@@ -316,15 +306,10 @@
             }
 
             // Update spot price
-<<<<<<< HEAD
             if (spotPrice != newSpotPrice) {
-                spotPrice = uint128(newSpotPrice);
-                emit SpotPriceUpdated(uint128(newSpotPrice));
+                spotPrice = newSpotPrice;
+                emit SpotPriceUpdated(newSpotPrice);
             }
-=======
-            spotPrice = newSpotPrice;
-            emit SpotPriceUpdated(newSpotPrice);
->>>>>>> ba6a8d4e
         }
 
         // Pricing-dependent validation
