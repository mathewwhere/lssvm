--- conflicted
+++ resolved
@@ -411,11 +411,6 @@
         virtual
         returns (LSSVMPairFactoryLike.PairVariant);
 
-<<<<<<< HEAD
-    function factory() public view returns (LSSVMPairFactoryLike _factory) {
-        //Red
-        (_factory, , , ) = _readImmutableParams();
-=======
     function factory() public pure returns (LSSVMPairFactoryLike _factory) {
         uint256 paramsLength = IMMUTABLE_PARAMS_LENGTH;
         assembly {
@@ -424,7 +419,6 @@
                 calldataload(sub(calldatasize(), paramsLength))
             )
         }
->>>>>>> 5ba59c6b
     }
 
     function bondingCurve() public pure returns (ICurve _bondingCurve) {
