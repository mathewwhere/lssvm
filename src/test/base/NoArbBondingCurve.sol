--- conflicted
+++ resolved
@@ -19,12 +19,8 @@
 import {ERC721Holder} from "@openzeppelin/contracts/token/ERC721/utils/ERC721Holder.sol";
 import {Hevm} from "../utils/Hevm.sol";
 
-<<<<<<< HEAD
 abstract contract NoArbBondingCurve is DSTest, ERC721Holder, Configurable {
 
-=======
-abstract contract NoArbBondingCurve is DSTest, ERC721Holder {
->>>>>>> 4f9f97f9
     uint256[] idList;
     uint256 startingId;
     IERC721Mintable test721;
@@ -215,34 +211,4 @@
         // withdraw the tokens in the pair back
         withdrawTokens(pair);
     }
-<<<<<<< HEAD
-=======
-
-    function getBalance() public virtual returns (uint256);
-
-    function setupPair(
-        uint256 delta,
-        uint256 spotPrice,
-        uint256[] memory _idList
-    ) public virtual returns (LSSVMPair);
-
-    function setupCurve() public virtual returns (ICurve);
-
-    function setup721() public virtual returns (IERC721Mintable);
-
-    function modifyInputAmount(uint256 inputAmount)
-        public
-        virtual
-        returns (uint256);
-
-    function modifyDelta(uint64 delta) public virtual returns (uint64);
-
-    function modifySpotPrice(uint56 spotPrice) public virtual returns (uint56);
-
-    function sendTokens(LSSVMPair pair, uint256 amount) public virtual;
-
-    function withdrawTokens(LSSVMPair pair) public virtual;
-
-    receive() external payable {}
->>>>>>> 4f9f97f9
 }